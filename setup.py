#! /usr/bin/env python

DESCRIPTION = "tubesML, a package that allows for flexible ML pipelines, model validation, and model inspection"
with open("README.rst") as f:
    LONG_DESCRIPTION = f.read()

DISTNAME = "tubesml"
MAINTAINER = "Luca Basanisi"
MAINTAINER_EMAIL = "luca.basanisi@gmail.com"
URL = "https://pypi.org/project/tubesml/"
LICENSE = "Apache 2.0"
DOWNLOAD_URL = "https://github.com/lucabasa/tubesML"
PROJECT_URLS = {
    "Documentation": "https://tubesml.readthedocs.io/",
    "Source Code": "https://github.com/lucabasa/tubesML",
}
<<<<<<< HEAD
VERSION = "1.0.0"
=======
VERSION = "0.8.3"
>>>>>>> 9719e0cb
PYTHON_REQUIRES = ">=3.7"

INSTALL_REQUIRES = ["kneed==0.8.5",
                    "matplotlib>=3.7.5",
                    "pandas>=2.2.2",
                    "scikit-learn>=1.2.2,<1.6",
                    "seaborn>=0.12.2",
                    "shap>=0.45.0"]

PACKAGES = [
    "tubesml",
]

CLASSIFIERS = [
    "Development Status :: 4 - Beta",
    "Programming Language :: Python",
    "Programming Language :: Python :: 3.10",
    "Intended Audience :: Science/Research",
    "Intended Audience :: Developers",
    "Operating System :: Microsoft :: Windows",
    "Operating System :: POSIX",
    "Operating System :: Unix",
    "Operating System :: MacOS",
]

TEST_REQUIRE = ["pytest==8.2.2", "coverage==7.5.3", "xgboost==2.1.0", "lightgbm==4.4.0"]


if __name__ == "__main__":
    from setuptools import setup

    import sys

    if sys.version_info[:2] < (3, 7):
        raise RuntimeError("tubesml requires python >= 3.7.")

    setup(
        name=DISTNAME,
        author=MAINTAINER,
        author_email=MAINTAINER_EMAIL,
        maintainer=MAINTAINER,
        maintainer_email=MAINTAINER_EMAIL,
        description=DESCRIPTION,
        long_description=LONG_DESCRIPTION,
        license=LICENSE,
        url=URL,
        test_require=TEST_REQUIRE,
        version=VERSION,
        download_url=DOWNLOAD_URL,
        project_urls=PROJECT_URLS,
        python_requires=PYTHON_REQUIRES,
        install_requires=INSTALL_REQUIRES,
        packages=PACKAGES,
        classifiers=CLASSIFIERS,
    )<|MERGE_RESOLUTION|>--- conflicted
+++ resolved
@@ -14,13 +14,9 @@
     "Documentation": "https://tubesml.readthedocs.io/",
     "Source Code": "https://github.com/lucabasa/tubesML",
 }
-<<<<<<< HEAD
+
 VERSION = "1.0.0"
-=======
-VERSION = "0.8.3"
->>>>>>> 9719e0cb
 PYTHON_REQUIRES = ">=3.7"
-
 INSTALL_REQUIRES = ["kneed==0.8.5",
                     "matplotlib>=3.7.5",
                     "pandas>=2.2.2",
