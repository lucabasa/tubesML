--- conflicted
+++ resolved
@@ -7,11 +7,6 @@
 from tubesml.report import (get_coef, get_feature_importance, plot_regression_predictions, 
                             plot_learning_curve, plot_feat_imp, plot_pdp, plot_partial_dependence)
 
-<<<<<<< HEAD
-__all__ = ['DfImputer', 'DfScaler', 'Dummify', 'DtypeSel', 'FeatureUnionDf', 
+__all__ = ['DfImputer', 'DfScaler', 'Dummify', 'PCADf', 'DtypeSel', 'FeatureUnionDf', 
            'grid_search', 'cv_score', 'get_coef', 'get_feature_importance', 'plot_regression_predictions', 
-           'plot_learning_curve', 'plot_feat_imp, plot_pdp', 'plot_partial_dependence']
-=======
-__all__ = ['DfImputer', 'DfScaler', 'Dummify', 'PCADf',
-           'DtypeSel', 'FeatureUnionDf', 'grid_search', 'cv_score']
->>>>>>> 057a8742
+           'plot_learning_curve', 'plot_feat_imp, plot_pdp', 'plot_partial_dependence']